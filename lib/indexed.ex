defmodule Indexed do
  @moduledoc """
  Tools for creating an index module.
  """
  alias Indexed.{Entity, UniquesBundle, View}
  alias __MODULE__

  @ets_opts [read_concurrency: true]

  @typedoc "A record map being cached & indexed. `:id` key is required."
  @type record :: map

  @typedoc "The value of a record's `:id` field - usually a UUID or integer."
  @type id :: any

  @typedoc """
  Specifies a discrete data set of an entity, pre-partitioned into a group.
  A tuple indicates a field name and value which must match, a string
  indicates a view fingerprint, and `nil` means the full data set.
  """
  @type prefilter :: {atom, any} | String.t() | nil

  @typedoc """
  A function which takes a record and returns a value which will be evaluated
  for truthiness. If true, the value will be included in the result set.
  """
  @type filter :: (record -> any)

  @typedoc "Map held in ETS - tracks all views and their created timestamps."
  @type views :: %{String.t() => DateTime.t()}

  defstruct entities: %{}, index_ref: nil

  @typedoc """
  * `:entities` - Map of entity name keys to `t:Indexed.Entity.t/0`
  * `:index_ref` - ETS table reference for the indexes.
  """
  @type t :: %__MODULE__{
          entities: %{atom => Entity.t()},
          index_ref: :ets.tid()
        }

  defdelegate warm(args), to: Indexed.Actions.Warm, as: :run
  defdelegate put(index, entity_name, record), to: Indexed.Actions.Put, as: :run
<<<<<<< HEAD
  defdelegate drop(index, entity_name, id), to: Indexed.Actions.Drop, as: :drop
  defdelegate create_view(index, entity_name, fp, opts), to: Indexed.Actions.CreateView, as: :run
  defdelegate destroy_view(index, entity_name, fp), to: Indexed.Actions.DestroyView, as: :run
  defdelegate paginate(index, entity_name, params), to: Indexed.Paginator, as: :run
  defdelegate view_fingerprint(params), to: Indexed.View, as: :fingerprint
=======
  defdelegate create_view(index, entity_name, fp, opts), to: Indexed.Actions.CreateView, as: :run
  defdelegate destroy_view(index, entity_name, fp), to: Indexed.Actions.DestroyView, as: :run
  defdelegate paginate(index, entity_name, params), to: Indexed.Actions.Paginate, as: :run
>>>>>>> c0a2ea95

  @doc "Get the ETS options to be used for any and all tables."
  @spec ets_opts :: keyword
  def ets_opts, do: @ets_opts

  @doc "Get an entity by id from the index."
  @spec get(t, atom, id, any) :: any
  def get(index, entity_name, id, default \\ nil) do
    case :ets.lookup(Map.fetch!(index.entities, entity_name).ref, id) do
      [{^id, val}] -> val
      [] -> default
    end
  end

  @doc "Get an index data structure."
  @spec get_index(t, atom, prefilter, atom, :asc | :desc) :: list | map | nil
  def get_index(index, entity_name, prefilter, order_field, order_dir) do
    get_index(index, index_key(entity_name, prefilter, order_field, order_dir))
  end

  @doc "Get an index data structure by key."
<<<<<<< HEAD
  @spec get_index(Indexed.t(), String.t(), any) :: any
=======
  @spec get_index(Indexed.t(), String.t(), any) :: list | map | nil
>>>>>>> c0a2ea95
  def get_index(index, index_key, default \\ nil) do
    case :ets.lookup(index.index_ref, index_key) do
      [{^index_key, val}] -> val
      [] -> default
    end
  end

  @doc """
  For the given data set, get a list (sorted ascending) of unique values for
  `field_name` under `entity_name`. Returns `nil` if no data is found.
  """
<<<<<<< HEAD
  @spec get_uniques_list(t, atom, prefilter, atom) :: any
=======
  @spec get_uniques_list(t, atom, prefilter, atom) :: list | nil
>>>>>>> c0a2ea95
  def get_uniques_list(index, entity_name, prefilter, field_name) do
    get_index(index, uniques_list_key(entity_name, prefilter, field_name))
  end

  @doc """
  For the given `prefilter`, get a map where keys are unique values for
  `field_name` under `entity_name` and vals are occurrence counts. Returns
  `nil` if no data is found.
  """
  @spec get_uniques_map(t, atom, prefilter, atom) :: UniquesBundle.counts_map() | nil
  def get_uniques_map(index, entity_name, prefilter, field_name) do
    get_index(index, uniques_map_key(entity_name, prefilter, field_name))
  end

  @doc """
  Get a list of all cached records of a certain type.

  `prefilter` - 2-element tuple (`t:prefilter/0`) indicating which
  sub-section of the data should be queried. Default is `nil` - no prefilter.
  """
  @spec get_records(t, atom, prefilter, atom, :asc | :desc) :: [record]
  def get_records(index, entity_name, prefilter, order_field, order_direction) do
    index
    |> get_index(entity_name, prefilter, order_field, order_direction)
    |> Enum.map(&get(index, entity_name, &1))
  end

  @doc "Cache key for a given entity, field and direction."
  @spec index_key(atom, prefilter, atom, :asc | :desc) :: String.t()
  def index_key(entity_name, prefilter, field_name, direction) do
    "idx_#{entity_name}#{prefilter_id(prefilter)}#{field_name}_#{direction}"
  end

  @doc """
  Cache key holding unique values & counts for a given entity and field.
  """
  @spec uniques_map_key(atom, prefilter, atom) :: String.t()
  def uniques_map_key(entity_name, prefilter, field_name) do
    "uniques_map_#{entity_name}#{prefilter_id(prefilter)}#{field_name}"
  end

  @doc "Cache key holding unique values for a given entity and field."
  @spec uniques_list_key(atom, prefilter, atom) :: String.t()
  def uniques_list_key(entity_name, prefilter, field_name) do
    "uniques_list_#{entity_name}#{prefilter_id(prefilter)}#{field_name}"
  end

  @doc "Cache key holding `t:views/0` for a certain entity."
  @spec views_key(atom) :: String.t()
  def views_key(entity_name), do: "views_#{entity_name}"

  @doc "Get a map of fingerprints to view structs (view metadata)."
  @spec get_views(t, atom) :: %{View.fingerprint() => View.t()}
  def get_views(index, entity_name) do
<<<<<<< HEAD
    get_index(index, views_key(entity_name))
=======
    get_index(index, views_key(entity_name)) || %{}
>>>>>>> c0a2ea95
  end

  @doc "Get a particular view struct (view metadata) by its fingerprint."
  @spec get_view(t, atom, View.fingerprint()) :: View.t() | nil
  def get_view(index, entity_name, fingerprint) do
    with %{} = views <- get_views(index, entity_name) do
      Map.get(views, fingerprint)
    end
  end

  # Create a piece of an ETS table key to identify the set being stored.
  @spec prefilter_id(prefilter) :: String.t()
  defp prefilter_id({k, v}), do: "[#{k}=#{v}]"
  defp prefilter_id(fp) when is_binary(fp), do: "<#{fp}>"
  defp prefilter_id(_), do: "[]"
end<|MERGE_RESOLUTION|>--- conflicted
+++ resolved
@@ -42,17 +42,10 @@
 
   defdelegate warm(args), to: Indexed.Actions.Warm, as: :run
   defdelegate put(index, entity_name, record), to: Indexed.Actions.Put, as: :run
-<<<<<<< HEAD
   defdelegate drop(index, entity_name, id), to: Indexed.Actions.Drop, as: :drop
   defdelegate create_view(index, entity_name, fp, opts), to: Indexed.Actions.CreateView, as: :run
   defdelegate destroy_view(index, entity_name, fp), to: Indexed.Actions.DestroyView, as: :run
-  defdelegate paginate(index, entity_name, params), to: Indexed.Paginator, as: :run
-  defdelegate view_fingerprint(params), to: Indexed.View, as: :fingerprint
-=======
-  defdelegate create_view(index, entity_name, fp, opts), to: Indexed.Actions.CreateView, as: :run
-  defdelegate destroy_view(index, entity_name, fp), to: Indexed.Actions.DestroyView, as: :run
   defdelegate paginate(index, entity_name, params), to: Indexed.Actions.Paginate, as: :run
->>>>>>> c0a2ea95
 
   @doc "Get the ETS options to be used for any and all tables."
   @spec ets_opts :: keyword
@@ -74,11 +67,7 @@
   end
 
   @doc "Get an index data structure by key."
-<<<<<<< HEAD
-  @spec get_index(Indexed.t(), String.t(), any) :: any
-=======
   @spec get_index(Indexed.t(), String.t(), any) :: list | map | nil
->>>>>>> c0a2ea95
   def get_index(index, index_key, default \\ nil) do
     case :ets.lookup(index.index_ref, index_key) do
       [{^index_key, val}] -> val
@@ -90,11 +79,7 @@
   For the given data set, get a list (sorted ascending) of unique values for
   `field_name` under `entity_name`. Returns `nil` if no data is found.
   """
-<<<<<<< HEAD
-  @spec get_uniques_list(t, atom, prefilter, atom) :: any
-=======
   @spec get_uniques_list(t, atom, prefilter, atom) :: list | nil
->>>>>>> c0a2ea95
   def get_uniques_list(index, entity_name, prefilter, field_name) do
     get_index(index, uniques_list_key(entity_name, prefilter, field_name))
   end
@@ -149,11 +134,7 @@
   @doc "Get a map of fingerprints to view structs (view metadata)."
   @spec get_views(t, atom) :: %{View.fingerprint() => View.t()}
   def get_views(index, entity_name) do
-<<<<<<< HEAD
-    get_index(index, views_key(entity_name))
-=======
     get_index(index, views_key(entity_name)) || %{}
->>>>>>> c0a2ea95
   end
 
   @doc "Get a particular view struct (view metadata) by its fingerprint."
