--- conflicted
+++ resolved
@@ -1,17 +1,9 @@
 defmodule Indexed.Actions.Put do
-<<<<<<< HEAD
   @moduledoc "An index action where a record is being added or updated."
   alias Indexed.{Entity, UniquesBundle, View}
   alias __MODULE__
 
-  defstruct [:current_view, :entity_name, :index, :previous, :record]
-=======
-  @moduledoc "Holds internal state info during operations."
-  alias Indexed.{Entity, UniquesBundle, View}
-  alias __MODULE__
-
   defstruct [:current_view, :entity_name, :index, :previous, :pubsub, :record]
->>>>>>> c0a2ea95
 
   @typedoc """
   * `:current_view` - View struct currently being updated.
@@ -60,15 +52,9 @@
         record_value = Map.get(record, pf_key)
 
         handle_prefilter_value = fn value, new_value? ->
-<<<<<<< HEAD
-          # This will be how it is known which instances for this pf key
-          # actually exist so users and machines alike can know which
-          # prefilters (key and val) actually exist!
-=======
           # This will be how it is known what the unique values this pf key are
           # so users and machines alike can know which prefilters (key and val)
           # actually exist!
->>>>>>> c0a2ea95
           update_uniques_for_global_prefilter(put, bundle, pf_key, value)
 
           prefilter = {pf_key, value}
@@ -162,11 +148,8 @@
   end
 
   # Update id indexes for each field under the prefilter.
-<<<<<<< HEAD
-=======
   # If prefilter is a view fingerprint and a pubsub is configured, broadcast
   # messages to subscribers for any changes made.
->>>>>>> c0a2ea95
   @spec update_index_for_fields(t, Indexed.prefilter(), [Entity.field()], boolean) :: :ok
   defp update_index_for_fields(put, prefilter, fields, newly_seen_value?) do
     %{previous: previous, record: record} = put
@@ -189,20 +172,14 @@
         prev_under_pf ->
           # Record is leaving this prefilter.
           put_index(put, field, prefilter, [:remove], newly_seen_value?)
-<<<<<<< HEAD
-=======
           msg = %{fingerprint: prefilter, id: put.record.id}
           maybe_broadcast(put, prefilter, [:remove], msg)
->>>>>>> c0a2ea95
 
         this_under_pf ->
           # Record is entering this prefilter.
           put_index(put, field, prefilter, [:add], newly_seen_value?)
-<<<<<<< HEAD
-=======
           msg = %{fingerprint: prefilter, record: put.record}
           maybe_broadcast(put, prefilter, [:add], msg)
->>>>>>> c0a2ea95
 
         true ->
           nil
@@ -234,8 +211,6 @@
     :ok
   end
 
-<<<<<<< HEAD
-=======
   # If a pubsub is configured and the prefilter is a view fingerprint,
   # broadcast the view change.
   @spec maybe_broadcast(t, Indexed.prefilter(), [atom], Indexed.record()) :: :ok | nil
@@ -246,7 +221,6 @@
 
   defp maybe_broadcast(_, _, _, _), do: nil
 
->>>>>>> c0a2ea95
   # Returns true if the record is under the prefilter.
   @spec under_prefilter?(t, Indexed.record(), Indexed.prefilter()) :: boolean
   defp under_prefilter?(_put, _record, nil), do: true
